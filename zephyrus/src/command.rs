--- conflicted
+++ resolved
@@ -2,13 +2,9 @@
     argument::CommandArgument, context::SlashContext, twilight_exports::Permissions, BoxFuture, framework::ProcessResult,
 };
 use std::collections::HashMap;
-<<<<<<< HEAD
 use tracing::{debug, info, warn};
 use twilight_http::request::application::command::{create_global_command::CreateGlobalChatInputCommand, create_guild_command::CreateGuildChatInputCommand};
 use twilight_validate::command::CommandValidationError;
-=======
-use tracing::{debug, info};
->>>>>>> 1d6438aa
 use crate::hook::{CheckHook, ErrorHandlerHook};
 
 /// A pointer to a command function.
@@ -16,23 +12,11 @@
 /// A map of [commands](self::Command).
 pub type CommandMap<D, T, E> = HashMap<&'static str, Command<D, T, E>>;
 
-<<<<<<< HEAD
-macro_rules! if_some {
-    ($item:expr, |$x:ident| $($tree:tt)*) => {
-        if let Some($x) = $item {
-            $($tree)*
-        }
-    };
-}
-
-pub enum ExecutionResult<T, E> {
-=======
 /// Information about the execution state of a command.
 #[non_exhaustive]
 #[derive(Copy, Clone, Debug)]
 pub enum ExecutionState {
     /// A check had an error.
->>>>>>> 1d6438aa
     CheckErrored,
     /// A check returned `false` and the command didn't execute.
     CheckFailed,
